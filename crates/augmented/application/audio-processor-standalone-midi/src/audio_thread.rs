--- conflicted
+++ resolved
@@ -53,18 +53,12 @@
 
 #[cfg(test)]
 mod test {
-<<<<<<< HEAD
-=======
-    use super::*;
-    use crate::host::MidiMessageWrapper;
-    use crate::test_util::assert_allocation_count;
-    use audio_processor_traits::MidiMessageLike;
->>>>>>> 35a03b25
     use basedrop::{Collector, Owned};
 
     use audio_processor_traits::MidiMessageLike;
 
     use crate::host::MidiMessageWrapper;
+    use crate::test_util::assert_allocation_count;
 
     use super::*;
 
